--- conflicted
+++ resolved
@@ -154,11 +154,7 @@
         IdentifierController::new(incepted_identifier, controller.clone())
     };
     // Quering mailbox to get receipts
-<<<<<<< HEAD
-    let query = identifier1.query_own_mailbox(&[witness_id_basic.clone()])?;
-=======
     let query = identifier1.query_mailbox(&identifier1.id, &[witness_id_basic.clone()])?;
->>>>>>> 71a1d153
 
     for qry in query {
         let signature = SelfSigning::Ed25519Sha512.derive(km1.sign(&qry.serialize()?)?);
