--- conflicted
+++ resolved
@@ -18,13 +18,9 @@
     event_message::{exchange::ExchangeMessage, key_event_message::KeyEvent},
 };
 
-<<<<<<< HEAD
 use super::{error::ControllerError, identifier_controller::IdentifierController};
 
-#[derive(Default)]
-=======
 #[derive(Default, Debug)]
->>>>>>> ab2d3468
 /// Struct for tracking what was the last indexes of processed mailbox messages.
 /// Events in mailbox aren't removed after getting them, so it prevents
 /// processing the same event multiple times.
