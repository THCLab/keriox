pub mod event_msg_builder;
pub mod serialization_info;
pub mod parse;

use std::cmp::Ordering;

use crate::{
    derivation::attached_signature_code::get_sig_count,
    error::Error,
    event::{
        event_data::{DummyEvent, EventData},
        sections::seal::EventSeal,
        Event,
    },
    prefix::{
        attached_seal::AttachedEventSeal, AttachedSignaturePrefix, BasicPrefix, IdentifierPrefix,
        Prefix, SelfSigningPrefix,
    },
    state::{EventSemantics, IdentifierState},
};
<<<<<<< HEAD
use chrono::{DateTime, Local};
=======
pub mod event_msg_builder;
pub mod serialization_info;
use base64::URL_SAFE;
>>>>>>> 3136cd50
use serde::{Deserialize, Serialize};
use serialization_info::*;

#[derive(Serialize, Deserialize, Debug, Clone, PartialEq)]
pub struct EventMessage {
    /// Serialization Information
    ///
    /// Encodes the version, size and serialization format of the event
    #[serde(rename = "v")]
    pub serialization_info: SerializationInfo,

    #[serde(flatten)]
    pub event: Event,
    // Additional Data for forwards compat
    //
    // TODO: Currently seems to be bugged, it captures and duplicates every element in the event
    // #[serde(flatten)]
    // pub extra: HashMap<String, Value>,
}

#[derive(Serialize, Deserialize, PartialEq)]
pub struct TimestampedEventMessage {
    pub timestamp: DateTime<Local>,
    pub event: EventMessage,
}

impl TimestampedEventMessage {
    pub fn new(event: EventMessage) -> Self {
        Self {
            timestamp: Local::now(),
            event,
        }
    }
}

impl PartialOrd for TimestampedEventMessage {
    fn partial_cmp(&self, other: &Self) -> Option<Ordering> {
        Some(match self.event.event.sn == other.event.event.sn {
            true => Ordering::Equal,
            false => match self.event.event.sn > other.event.event.sn {
                true => Ordering::Greater,
                false => Ordering::Less,
            }
        })
   }
}

impl Ord for TimestampedEventMessage {
    fn cmp(&self, other: &Self) -> Ordering {
        match self.event.event.sn == other.event.event.sn {
            true => Ordering::Equal,
            false => match self.event.event.sn > other.event.event.sn {
                true => Ordering::Greater,
                false => Ordering::Less,
            }
        }
    }
}

impl Eq for TimestampedEventMessage {}

impl From<TimestampedEventMessage> for EventMessage {
    fn from(event: TimestampedEventMessage) -> EventMessage {
        event.event
    }
}

/// WARNING: timestamp will change on conversion to current time
impl From<EventMessage> for TimestampedEventMessage {
    fn from(event: EventMessage) -> TimestampedEventMessage {
        TimestampedEventMessage::new(event)
    }
}

#[derive(Debug, Clone, Serialize, Deserialize)]
pub struct SignedEventMessage {
    pub event_message: EventMessage,
    pub signatures: Vec<AttachedSignaturePrefix>,
}
#[derive(Serialize, Deserialize)]
pub struct TimestampedSignedEventMessage {
    pub timestamp: DateTime<Local>,
    pub event: SignedEventMessage,
}

impl TimestampedSignedEventMessage {
    pub fn new(event: SignedEventMessage) -> Self {
        Self {
            timestamp: Local::now(),
            event
        }
    }
}

impl From<TimestampedSignedEventMessage> for SignedEventMessage {
    fn from(event: TimestampedSignedEventMessage) -> SignedEventMessage {
        event.event
    }
}

impl From<SignedEventMessage> for TimestampedSignedEventMessage {
    fn from(event: SignedEventMessage) -> TimestampedSignedEventMessage {
        TimestampedSignedEventMessage::new(event)
    }
}

/// Signed Non-Transferrable Receipt
///
/// A receipt created by an Identifier of a non-transferrable type.
/// Mostly intended for use by Witnesses.
/// NOTE: This receipt has a unique structure to it's appended
/// signatures
#[derive(Debug, Clone)]
pub struct SignedNontransferableReceipt {
    pub body: EventMessage,
    pub couplets: Vec<(BasicPrefix, SelfSigningPrefix)>,
}

/// Signed Transferrable Receipt
///
/// Event Receipt which is suitable for creation by Transferable
/// Identifiers. Provides both the signatures and a commitment to
/// the latest establishment event of the receipt creator.
/// Mostly intended for use by Validators
#[derive(Debug, Clone)]
pub struct SignedTransferableReceipt {
    pub body: EventMessage,
    pub validator_seal: AttachedEventSeal,
    pub signatures: Vec<AttachedSignaturePrefix>,
}

impl EventMessage {
    pub fn new(event: Event, format: SerializationFormats) -> Result<Self, Error> {
        Ok(Self {
            serialization_info: SerializationInfo::new(format, Self::get_size(&event, format)?),
            event,
        })
    }

    fn get_size(event: &Event, format: SerializationFormats) -> Result<usize, Error> {
        Ok(Self {
            serialization_info: SerializationInfo::new(format, 0),
            event: event.clone(),
        }
        .serialize()?
        .len())
    }

    pub fn serialization(&self) -> SerializationFormats {
        self.serialization_info.kind
    }

    /// Serialize
    ///
    /// returns the serialized event message
    /// NOTE: this method, for deserialized events, will be UNABLE to preserve ordering
    pub fn serialize(&self) -> Result<Vec<u8>, Error> {
        self.serialization().encode(self)
    }

    pub fn sign(&self, sigs: Vec<AttachedSignaturePrefix>) -> SignedEventMessage {
        SignedEventMessage::new(self, sigs)
    }
}

impl SignedEventMessage {
    pub fn new(message: &EventMessage, sigs: Vec<AttachedSignaturePrefix>) -> Self {
        Self {
            event_message: message.clone(),
            signatures: sigs,
        }
    }

    pub fn serialize(&self) -> Result<Vec<u8>, Error> {
        Ok([
            self.event_message.serialize()?,
            get_sig_count(self.signatures.len() as u16)
                .as_bytes()
                .to_vec(),
            self.signatures
                .iter()
                .map(|sig| sig.to_str().as_bytes().to_vec())
                .fold(vec![], |acc, next| [acc, next].concat()),
        ]
        .concat())
    }
}

impl SignedTransferableReceipt {
    pub fn new(
        message: &EventMessage,
        event_seal: EventSeal,
        sigs: Vec<AttachedSignaturePrefix>,
    ) -> Self {
        Self {
            body: message.clone(),
            validator_seal: AttachedEventSeal::new(event_seal),
            signatures: sigs,
        }
    }

    pub fn serialize(&self) -> Result<Vec<u8>, Error> {
        Ok([
            self.body.serialize()?,
            self.validator_seal.serialize()?,
            get_sig_count(self.signatures.len() as u16)
                .as_bytes()
                .to_vec(),
            self.signatures
                .iter()
                .map(|sig| sig.to_str().as_bytes().to_vec())
                .fold(vec![], |acc, next| [acc, next].concat()),
        ]
        .concat())
    }
}

impl EventSemantics for EventMessage {
    fn apply_to(&self, state: IdentifierState) -> Result<IdentifierState, Error> {
        // Update state.last with serialized current event message.
        match self.event.event_data {
            EventData::Icp(_) | EventData::Dip(_) => {
                if verify_identifier_binding(self)? {
                    self.event.apply_to(IdentifierState {
                        last: self.serialize()?,
                        ..state
                    })
                } else {
                    Err(Error::SemanticError(
                        "Invalid Identifier Prefix Binding".into(),
                    ))
                }
            }
            EventData::Rot(ref rot) => {
                if let Some(_) = state.delegator {
                    Err(Error::SemanticError(
                        "Applying non-delegated rotation to delegated state.".into(),
                    ))
                } else {
                    // Event may be out of order or duplicated, so before checking
                    // previous event hash binding and update state last, apply it
                    // to the state. It will return EventOutOfOrderError or
                    // EventDuplicateError in that cases.
                    self.event.apply_to(state.clone()).and_then(|next_state| {
                        if rot.previous_event_hash.verify_binding(&state.last) {
                            Ok(IdentifierState {
                                last: self.serialize()?,
                                ..next_state
                            })
                        } else {
                            Err(Error::SemanticError(
                                "Last event does not match previous event".into(),
                            ))
                        }
                    })
                }
            }
            EventData::Drt(ref drt) => self.event.apply_to(state.clone()).and_then(|next_state| {
                if let None = state.delegator {
                    Err(Error::SemanticError(
                        "Applying delegated rotation to non-delegated state.".into(),
                    ))
                } else if drt
                    .rotation_data
                    .previous_event_hash
                    .verify_binding(&state.last)
                {
                    Ok(IdentifierState {
                        last: self.serialize()?,
                        ..next_state
                    })
                } else {
                    Err(Error::SemanticError(
                        "Last event does not match previous event".into(),
                    ))
                }
            }),
            EventData::Ixn(ref inter) => {
                self.event.apply_to(state.clone()).and_then(|next_state| {
                    if inter.previous_event_hash.verify_binding(&state.last) {
                        Ok(IdentifierState {
                            last: self.serialize()?,
                            ..next_state
                        })
                    } else {
                        Err(Error::SemanticError(
                            "Last event does not match previous event".to_string(),
                        ))
                    }
                })
            }

            _ => self.event.apply_to(state),
        }
    }
}

impl EventSemantics for SignedEventMessage {
    fn apply_to(&self, state: IdentifierState) -> Result<IdentifierState, Error> {
        self.event_message.apply_to(state)
    }
}

pub fn verify_identifier_binding(icp_event: &EventMessage) -> Result<bool, Error> {
    let event_data = &icp_event.event.event_data;
    match event_data {
        EventData::Icp(icp) => match &icp_event.event.prefix {
            IdentifierPrefix::Basic(bp) => Ok(icp.key_config.public_keys.len() == 1
                && bp == icp.key_config.public_keys.first().unwrap()),
            // TODO update with new inception process
            IdentifierPrefix::SelfAddressing(sap) => {
                Ok(sap.verify_binding(&DummyEvent::derive_inception_data(
                    icp.clone(),
                    &sap.derivation,
                    icp_event.serialization(),
                )?))
            }
            IdentifierPrefix::SelfSigning(_ssp) => todo!(),
        },
        EventData::Dip(dip) => match &icp_event.event.prefix {
            IdentifierPrefix::SelfAddressing(sap) => Ok(sap.verify_binding(
                &DummyEvent::derive_delegated_inception_data(
                    dip.clone(),
                    &sap.derivation,
                    icp_event.serialization(),
                )?,
            )),
            _ => todo!(),
        },
        _ => Err(Error::SemanticError("Not an ICP or DIP event".into())),
    }
}

#[cfg(test)]
mod tests {
    mod test_utils;

    use self::{event_msg_builder::EventType, test_utils::test_mock_event_sequence};
    use super::*;
    use crate::{
        derivation::{basic::Basic, self_addressing::SelfAddressing, self_signing::SelfSigning},
        event::{
            event_data::{inception::InceptionEvent, EventData},
            sections::InceptionWitnessConfig,
            sections::KeyConfig,
        },
        keys::Key,
        prefix::{AttachedSignaturePrefix, IdentifierPrefix},
    };
    use ed25519_dalek::Keypair;
    use rand::rngs::OsRng;

    #[test]
    fn basic_create() -> Result<(), Error> {
        // hi Ed!
        let kp0 = Keypair::generate(&mut OsRng);
        let kp1 = Keypair::generate(&mut OsRng);

        // get two ed25519 keypairs
        let pub_key0 = Key::new(kp0.public.to_bytes().to_vec());
        let priv_key0 = Key::new(kp0.secret.to_bytes().to_vec());
        let (pub_key1, _priv_key1) = (
            Key::new(kp1.public.to_bytes().to_vec()),
            Key::new(kp1.secret.to_bytes().to_vec()),
        );

        // initial signing key prefix
        let pref0 = Basic::Ed25519.derive(pub_key0);

        // initial control key hash prefix
        let pref1 = Basic::Ed25519.derive(pub_key1);
        let nxt = SelfAddressing::Blake3_256.derive(pref1.to_str().as_bytes());

        // create a simple inception event
        let icp = Event {
            prefix: IdentifierPrefix::Basic(pref0.clone()),
            sn: 0,
            event_data: EventData::Icp(InceptionEvent {
                key_config: KeyConfig::new(vec![pref0.clone()], Some(nxt.clone()), Some(1)),
                witness_config: InceptionWitnessConfig::default(),
                inception_configuration: vec![],
                data: vec![],
            }),
        };

        let icp_m = icp.to_message(SerializationFormats::JSON)?;

        // serialised message
        let ser = icp_m.serialize()?;

        // sign
        let sig = priv_key0.sign_ed(&ser)?;
        let attached_sig = AttachedSignaturePrefix::new(SelfSigning::Ed25519Sha512, sig, 0);

        assert!(pref0.verify(&ser, &attached_sig.signature)?);

        let signed_event = icp_m.sign(vec![attached_sig]);

        let s_ = IdentifierState::default();

        let s0 = s_.apply(&signed_event)?;

        assert!(s0.current.verify(&ser, &signed_event.signatures)?);

        assert_eq!(s0.prefix, IdentifierPrefix::Basic(pref0.clone()));
        assert_eq!(s0.sn, 0);
        assert_eq!(s0.last, ser);
        assert_eq!(s0.current.public_keys.len(), 1);
        assert_eq!(s0.current.public_keys[0], pref0);
        assert_eq!(s0.current.threshold, 1);
        assert_eq!(s0.current.threshold_key_digest, Some(nxt));
        assert_eq!(s0.witnesses, vec![]);
        assert_eq!(s0.tally, 0);
        assert_eq!(s0.delegates, vec![]);

        Ok(())
    }

    #[test]
    fn self_addressing_create() -> Result<(), Error> {
        // hi Ed!
        let kp0 = Keypair::generate(&mut OsRng);
        let kp1 = Keypair::generate(&mut OsRng);
        let kp2 = Keypair::generate(&mut OsRng);

        // get two ed25519 keypairs
        let pub_key0 = Key::new(kp0.public.to_bytes().to_vec());
        let priv_key0 = Key::new(kp0.secret.to_bytes().to_vec());
        let (pub_key1, sig_key_1) = (
            Key::new(kp1.public.to_bytes().to_vec()),
            Key::new(kp1.secret.to_bytes().to_vec()),
        );

        // hi X!
        // let x = XChaCha20Poly1305::new((&priv_key0.into_bytes()[..]).into());

        // get two X25519 keypairs
        let (enc_key_0, _enc_priv_0) = (Key::new(kp2.public.to_bytes().to_vec()), sig_key_1);
        let (enc_key_1, _enc_priv_1) = (
            Key::new(kp2.public.to_bytes().to_vec()),
            Key::new(kp2.secret.to_bytes().to_vec()),
        );

        // initial key set
        let sig_pref_0 = Basic::Ed25519.derive(pub_key0);
        let enc_pref_0 = Basic::X25519.derive(enc_key_0);

        // next key set
        let sig_pref_1 = Basic::Ed25519.derive(pub_key1);
        let enc_pref_1 = Basic::X25519.derive(enc_key_1);

        // next key set pre-commitment
        let nexter_pref = SelfAddressing::Blake3_256.derive(
            [sig_pref_1.to_str(), enc_pref_1.to_str()]
                .join("")
                .as_bytes(),
        );

        let icp = InceptionEvent::new(
            KeyConfig::new(
                vec![sig_pref_0.clone(), enc_pref_0.clone()],
                Some(nexter_pref.clone()),
                Some(1),
            ),
            None,
            None,
        )
        .incept_self_addressing(SelfAddressing::Blake3_256, SerializationFormats::JSON)?;

        // serialised
        let serialized = icp.serialize()?;

        // sign
        let sk = priv_key0;
        let sig = sk.sign_ed(&serialized)?;
        let attached_sig = AttachedSignaturePrefix::new(SelfSigning::Ed25519Sha512, sig, 0);

        assert!(sig_pref_0.verify(&serialized, &attached_sig.signature)?);

        let signed_event = icp.sign(vec![attached_sig]);

        let s_ = IdentifierState::default();

        let s0 = s_.apply(&signed_event)?;

        assert!(s0.current.verify(&serialized, &signed_event.signatures)?);

        assert_eq!(s0.prefix, icp.event.prefix);
        assert_eq!(s0.sn, 0);
        assert_eq!(s0.last, serialized);
        assert_eq!(s0.current.public_keys.len(), 2);
        assert_eq!(s0.current.public_keys[0], sig_pref_0);
        assert_eq!(s0.current.public_keys[1], enc_pref_0);
        assert_eq!(s0.current.threshold, 1);
        assert_eq!(s0.current.threshold_key_digest, Some(nexter_pref));
        assert_eq!(s0.witnesses, vec![]);
        assert_eq!(s0.tally, 0);
        assert_eq!(s0.delegates, vec![]);

        Ok(())
    }

    #[test]
    fn test_basic_establishment_sequence() -> Result<(), Error> {
        // Sequence should contain Inception Event.
        let no_inception_seq = vec![EventType::Rotation, EventType::Rotation];
        assert!(test_mock_event_sequence(no_inception_seq).is_err());

        // Sequence can't start with Rotation Event.
        let rotation_first_seq = vec![EventType::Rotation, EventType::Inception];
        assert!(test_mock_event_sequence(rotation_first_seq).is_err());

        // Sequence should contain exacly one Inception Event.
        let wrong_seq = vec![
            EventType::Inception,
            EventType::Rotation,
            EventType::Rotation,
            EventType::Inception,
        ];
        assert!(test_mock_event_sequence(wrong_seq).is_err());

        let ok_seq = vec![
            EventType::Inception,
            EventType::Rotation,
            EventType::Rotation,
        ];
        assert!(test_mock_event_sequence(ok_seq).is_ok());

        // Wrong delegated events sequence.
        let wrong_delegated_sequence = vec![
            EventType::DelegatedInception,
            EventType::DelegatedRotation,
            EventType::Rotation,
        ];
        assert!(test_mock_event_sequence(wrong_delegated_sequence).is_err());

        // Delegated events sequence.
        let delegated_sequence = vec![
            EventType::DelegatedInception,
            EventType::DelegatedRotation,
            EventType::Interaction,
        ];
        assert!(test_mock_event_sequence(delegated_sequence).is_ok());

        Ok(())
    }

    #[test]
    fn test_basic_sequence() -> Result<(), Error> {
        let ok_seq = vec![
            EventType::Inception,
            EventType::Interaction,
            EventType::Interaction,
            EventType::Interaction,
            EventType::Rotation,
            EventType::Interaction,
        ];
        assert!(test_mock_event_sequence(ok_seq).is_ok());

        let delegated_sequence = vec![
            EventType::DelegatedInception,
            EventType::DelegatedRotation,
            EventType::Interaction,
            EventType::DelegatedRotation,
        ];
        assert!(test_mock_event_sequence(delegated_sequence).is_ok());

        Ok(())
    }
}<|MERGE_RESOLUTION|>--- conflicted
+++ resolved
@@ -18,13 +18,7 @@
     },
     state::{EventSemantics, IdentifierState},
 };
-<<<<<<< HEAD
 use chrono::{DateTime, Local};
-=======
-pub mod event_msg_builder;
-pub mod serialization_info;
-use base64::URL_SAFE;
->>>>>>> 3136cd50
 use serde::{Deserialize, Serialize};
 use serialization_info::*;
 
